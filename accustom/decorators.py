--- conflicted
+++ resolved
@@ -44,11 +44,6 @@
     import requests
 except ImportError:
     from botocore.vendored import requests
-<<<<<<< HEAD
-=======
-    logger.warning("botocore.vendored version of requests is deprecated. Please include requests in your code bundle.")
->>>>>>> 87521eaf
-
     logger.warning("botocore.vendored version of requests is deprecated. Please include requests in your code bundle.")
 
 # Time in milliseconds to set the alarm for (in milliseconds)
