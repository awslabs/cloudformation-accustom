--- conflicted
+++ resolved
@@ -1,22 +1,14 @@
 from distutils.core import setup
 setup(
     name = 'accustom',
-<<<<<<< HEAD
     version = '1.1.0',
-=======
-    version = '1.0.5',
->>>>>>> de3c6f6e
     description = 'Custom resource library for AWS CloudFormation',
     long_description = 'Accustom is a library for responding to Custom Resources in AWS CloudFormation using the decorator pattern.',
     url = 'https://github.com/NightKhaos/accustom',
     author = 'Taylor Bertie',
     author_email = 'nightkhaos@gmail.com',
     license = 'MIT',
-<<<<<<< HEAD
     download_url = 'https://github.com/NightKhaos/accustom/archive/1.1.0.tar.gz',
-=======
-    download_url = 'https://github.com/NightKhaos/accustom/archive/1.0.5.tar.gz',
->>>>>>> de3c6f6e
     keywords = ['cloudformation','lambda','custom','resource','decorator'],
     classifiers = [
         # How mature is this project? Common values are
@@ -39,12 +31,8 @@
     ],
     packages = ['accustom', 'accustom.Exceptions'],
     install_requires=[
-<<<<<<< HEAD
-      'botocore>=1.5'
-      'boto3>=1.10'
-=======
+      'boto3>=1.8'
       'botocore>=1.10'
->>>>>>> de3c6f6e
     ],
     python_requires='>=3, !=3.0.*, !=3.1.*, !=3.2.*, !=3.3.*, !=3.4.*, !=3.5.*, <4',
     )